--- conflicted
+++ resolved
@@ -33,11 +33,8 @@
 pub mod serial;
 pub mod spi;
 pub mod sysctl;
-<<<<<<< HEAD
 pub mod usb;
-=======
-pub mod usb_host;
->>>>>>> a65dbd53
+
 
 use embedded_hal as hal;
 pub use tm4c123x;
